from functools import partial
import os
import requests
import time
from datetime import datetime
import argparse
from dotenv import load_dotenv
import json
import jsonstreams
import warnings
load_dotenv()


def ranged_integer(label, min_val, max_val, value):
    '''
    Simple validator for numeric (int) arguments. Provides the ability to
    specify min, max range and will raise more helpful exceptions if validation
    fails.
    '''
    try:
        value = int(value)
    except ValueError:
        raise argparse.ArgumentTypeError(
            "Provided {label} must be of numeric type".format(
                label=label))

    msg = "Provided {label} of {value} must be smaller than {max} and greater than {min}".format(
        label=label, min=min_val, max=max_val, value=value)

    if value < min_val or value > max_val:
        raise argparse.ArgumentTypeError(msg)

    return int(value)

def validate_lls_url(value):
    '''
    Simple validator for lls url against http or https. Warning is issued if
    using http.
    '''
    if not value.startswith('http://') and not value.startswith('https://'):
        msg = "Please provide lls-url in the format https://<lss-address>:<port>"
        raise argparse.ArgumentTypeError(msg)

    if value.startswith('http://'):
        msg = '''\n
        Teradici highly recommends setting up the Local License Server as an HTTPS 
        server otherwise the username and password are transmitted in clear text
        \n'''
        warnings.warn(msg)

    return value

def environ_or_required(key):
    '''
    https://stackoverflow.com/questions/10551117/setting-options-from-environment-variables-when-using-argparse
    '''
    rv = (
        {'default': os.environ.get(key)} if os.environ.get(key)
        else {'required': True}
    )
    return rv


parser = argparse.ArgumentParser(description='''
This script displays the maximum CAS license concurrent usage over the Duration
period
''')

required = parser.add_argument_group("Required arguments")
required.add_argument("--lls-url",
                      help='''
Local License Server URL.
Example: http://10.0.1.1:7070

The value can be set from the environment variable: LLS_URL
''', **environ_or_required("LLS_URL"), type=validate_lls_url)

required.add_argument("--lls-username",
                      help='''
Local License Server Username. Used for acquiring an authorization token
while interacting with the REST API's.

The value for this can be set from the environment
variable: LLS_USERNAME
''', **environ_or_required("LLS_USERNAME"))

required.add_argument("--lls-password",
                      help='''
Local License Server Password. Used for acquiring an authorization token
while interacting with the REST API's.

The value for this can be set from the environment
variable: LLS_PASSWORD
''', **environ_or_required("LLS_PASSWORD"))

parser.add_argument("--duration", help='''Periodically query license usage 
        over the defined duration (seconds) and output the results.
        Defaults to 4 hours. (min 120 seconds).
        ''',
                    action='store', required=False, default=4 * 60 * 60,
                    type=partial(ranged_integer, "duration", 60, 864000),
                    )

parser.add_argument("--delay", help=argparse.SUPPRESS,
                    action='store', required=False, default=60,
                    type=partial(ranged_integer, "duration", 60, 120),
                    )

<<<<<<< HEAD
parser.add_argument("--alert-threshold",
        help='''Percentage from 0-100 of used licenses available that will trigger an alert.''',
                    action='store', required=False, default=15,
=======
parser.add_argument("--alert-threshold", help='''Percentage from 0-100 of used licenses available that will trigger an alert.''',
                    action='store', required=False, default=80,
>>>>>>> a64e03ad
                    type=partial(ranged_integer, "duration", 0, 100)),

parser.add_argument("-o", "--output-file", help='''Saves the results to a file.
        Currently the only supported format is json''',
                    action='store', default=None)


def _handle_unauthorized(func):
    '''
    Re-authenticates and retries if 401 is received.
    '''
    def wrapper(*args, **kwargs):
        resp = func(*args, **kwargs)
        if resp.status_code == 401:
            client_instance = args[0]
            client_instance.authenticate()
            resp = func(*args, **kwargs)
        return resp
    return wrapper


class LLSClient():
    '''
    Very simple interface around the rest API's. The http methods are decorated
    so that an expired authorization token will re-authenticated and retry the
    request. 
    '''

    def __init__(self, url, username, password):
        self.url = url
        self.creds = {
            "password": password,
            "user": username,
        }
        self.authenticate()

    @_handle_unauthorized
    def _get(self, url, token, data=dict(), **kwargs):
        return requests.get(url=url,
                            headers=dict(authorization="Bearer " + self.token),
                            params=data)

    def authenticate(self):
        resp = requests.post(
            url=self.url + "/api/1.0/instances/~/authorize", json=self.creds)

        if not resp.status_code == 200:
            msg = ("Authentication Error: Response code: {}. "
                "Please verify lls url, username and password and try again.".format(resp.status_code))
            raise Exception(msg)

        token = resp.json()["token"]
        self.token = token
        return token

    def get_used_features(self):
        resp = self._get(
            url=self.url + "/api/1.0/instances/~/features", token=self.token)

        rd = {
            "standard": {
                "count": 0,
                "used": 0
            },
            "graphics": {
                "count": 0,
                "used": 0
            }
        }

        for item in resp.json():
            if (item["featureName"] == "Agent-Session"):
                rd["standard"]["count"] += item["featureCount"]
                rd["standard"]["used"] += item["used"]
            elif (item["featureName"] == "Agent-Graphics"):
                rd["graphics"]["count"] += item["featureCount"]
                rd["graphics"]["used"] += item["used"]

        return rd


def display_as_table(list_of_lists, row_format=None):
    if not row_format:
        row_format = "{:>10}" * len(list_of_lists[0])

    for row in list_of_lists:
        print(row_format.format(*row))


def display_usage(client, iterations=5, delay=1, alert_threshold=15, outstream=None):
    header = ["Date", "Available - Standard Agent", "Max Used - Standard Agent",
              "Available - Graphics Agent", "Max Used - Graphics Agent", "Notes"]
    fmt = "{:>20}{:>30}{:>30}{:>30}{:>30}{:>30}"
    display_as_table([header], fmt)

    while True:
        results = []
        note = ""

        for _ in range(int(iterations), 0, -1):
            data = client.get_used_features()
            results.append(data)
            time.sleep(delay)

        # compute the max usage counts over the duration.
        standard_total = [row['standard']['count'] for row in results]
        standard_used = [row['standard']['used'] for row in results]
        graphics_total = [row['graphics']['count'] for row in results]
        graphics_used = [row['graphics']['used'] for row in results]

        data = dict(
            available_standard_agent=max(standard_total),
            max_used_standard_agent=max(standard_used),
            available_graphics_agent=max(graphics_total),
            max_used_graphics_agent=max(graphics_used),
            note=note,
        )
        for agent_type, key in [('Standard Agent', 'max_used_standard_agent'), 
                ('Graphics Agent', 'max_used_graphics_agent')]:

            count = data[key]
            if (count > 0) and (100 * data[key] / count) >= alert_threshold:
                if note:
                    note += ","
                note += "{} threshold exceeded alert".format(agent_type)

        now = datetime.now().strftime("%Y-%m-%dT%H:%M:%S")
        if outstream:
            outstream.write(now, data)

        display_as_table(
                [[
                    now,
                    data['available_standard_agent'], data['max_used_standard_agent'],
                    data['available_graphics_agent'], data['max_used_graphics_agent'],
                    data['note']
                ]], fmt
        )


if __name__ == '__main__':
    args = parser.parse_args()

    client = LLSClient(args.lls_url, args.lls_username, args.lls_password)

    delay = args.delay
    duration = args.duration
    outfile = None
    iterations = round(duration / delay) or 1

    if args.output_file:
        with jsonstreams.Stream(jsonstreams.Type.object, filename=args.output_file) as outstream:
            display_usage(client,
                          iterations=iterations,
                          delay=delay,
                          alert_threshold=args.alert_threshold,
                          outstream=outstream,
                          )
    else:
        display_usage(client,
                      iterations=iterations,
                      delay=delay,
                      alert_threshold=args.alert_threshold,
                      )
<|MERGE_RESOLUTION|>--- conflicted
+++ resolved
@@ -1,280 +1,275 @@
-from functools import partial
-import os
-import requests
-import time
-from datetime import datetime
-import argparse
-from dotenv import load_dotenv
-import json
-import jsonstreams
-import warnings
-load_dotenv()
-
-
-def ranged_integer(label, min_val, max_val, value):
-    '''
-    Simple validator for numeric (int) arguments. Provides the ability to
-    specify min, max range and will raise more helpful exceptions if validation
-    fails.
-    '''
-    try:
-        value = int(value)
-    except ValueError:
-        raise argparse.ArgumentTypeError(
-            "Provided {label} must be of numeric type".format(
-                label=label))
-
-    msg = "Provided {label} of {value} must be smaller than {max} and greater than {min}".format(
-        label=label, min=min_val, max=max_val, value=value)
-
-    if value < min_val or value > max_val:
-        raise argparse.ArgumentTypeError(msg)
-
-    return int(value)
-
-def validate_lls_url(value):
-    '''
-    Simple validator for lls url against http or https. Warning is issued if
-    using http.
-    '''
-    if not value.startswith('http://') and not value.startswith('https://'):
-        msg = "Please provide lls-url in the format https://<lss-address>:<port>"
-        raise argparse.ArgumentTypeError(msg)
-
-    if value.startswith('http://'):
-        msg = '''\n
-        Teradici highly recommends setting up the Local License Server as an HTTPS 
-        server otherwise the username and password are transmitted in clear text
-        \n'''
-        warnings.warn(msg)
-
-    return value
-
-def environ_or_required(key):
-    '''
-    https://stackoverflow.com/questions/10551117/setting-options-from-environment-variables-when-using-argparse
-    '''
-    rv = (
-        {'default': os.environ.get(key)} if os.environ.get(key)
-        else {'required': True}
-    )
-    return rv
-
-
-parser = argparse.ArgumentParser(description='''
-This script displays the maximum CAS license concurrent usage over the Duration
-period
-''')
-
-required = parser.add_argument_group("Required arguments")
-required.add_argument("--lls-url",
-                      help='''
-Local License Server URL.
-Example: http://10.0.1.1:7070
-
-The value can be set from the environment variable: LLS_URL
-''', **environ_or_required("LLS_URL"), type=validate_lls_url)
-
-required.add_argument("--lls-username",
-                      help='''
-Local License Server Username. Used for acquiring an authorization token
-while interacting with the REST API's.
-
-The value for this can be set from the environment
-variable: LLS_USERNAME
-''', **environ_or_required("LLS_USERNAME"))
-
-required.add_argument("--lls-password",
-                      help='''
-Local License Server Password. Used for acquiring an authorization token
-while interacting with the REST API's.
-
-The value for this can be set from the environment
-variable: LLS_PASSWORD
-''', **environ_or_required("LLS_PASSWORD"))
-
-parser.add_argument("--duration", help='''Periodically query license usage 
-        over the defined duration (seconds) and output the results.
-        Defaults to 4 hours. (min 120 seconds).
-        ''',
-                    action='store', required=False, default=4 * 60 * 60,
-                    type=partial(ranged_integer, "duration", 60, 864000),
-                    )
-
-parser.add_argument("--delay", help=argparse.SUPPRESS,
-                    action='store', required=False, default=60,
-                    type=partial(ranged_integer, "duration", 60, 120),
-                    )
-
-<<<<<<< HEAD
-parser.add_argument("--alert-threshold",
-        help='''Percentage from 0-100 of used licenses available that will trigger an alert.''',
-                    action='store', required=False, default=15,
-=======
-parser.add_argument("--alert-threshold", help='''Percentage from 0-100 of used licenses available that will trigger an alert.''',
-                    action='store', required=False, default=80,
->>>>>>> a64e03ad
-                    type=partial(ranged_integer, "duration", 0, 100)),
-
-parser.add_argument("-o", "--output-file", help='''Saves the results to a file.
-        Currently the only supported format is json''',
-                    action='store', default=None)
-
-
-def _handle_unauthorized(func):
-    '''
-    Re-authenticates and retries if 401 is received.
-    '''
-    def wrapper(*args, **kwargs):
-        resp = func(*args, **kwargs)
-        if resp.status_code == 401:
-            client_instance = args[0]
-            client_instance.authenticate()
-            resp = func(*args, **kwargs)
-        return resp
-    return wrapper
-
-
-class LLSClient():
-    '''
-    Very simple interface around the rest API's. The http methods are decorated
-    so that an expired authorization token will re-authenticated and retry the
-    request. 
-    '''
-
-    def __init__(self, url, username, password):
-        self.url = url
-        self.creds = {
-            "password": password,
-            "user": username,
-        }
-        self.authenticate()
-
-    @_handle_unauthorized
-    def _get(self, url, token, data=dict(), **kwargs):
-        return requests.get(url=url,
-                            headers=dict(authorization="Bearer " + self.token),
-                            params=data)
-
-    def authenticate(self):
-        resp = requests.post(
-            url=self.url + "/api/1.0/instances/~/authorize", json=self.creds)
-
-        if not resp.status_code == 200:
-            msg = ("Authentication Error: Response code: {}. "
-                "Please verify lls url, username and password and try again.".format(resp.status_code))
-            raise Exception(msg)
-
-        token = resp.json()["token"]
-        self.token = token
-        return token
-
-    def get_used_features(self):
-        resp = self._get(
-            url=self.url + "/api/1.0/instances/~/features", token=self.token)
-
-        rd = {
-            "standard": {
-                "count": 0,
-                "used": 0
-            },
-            "graphics": {
-                "count": 0,
-                "used": 0
-            }
-        }
-
-        for item in resp.json():
-            if (item["featureName"] == "Agent-Session"):
-                rd["standard"]["count"] += item["featureCount"]
-                rd["standard"]["used"] += item["used"]
-            elif (item["featureName"] == "Agent-Graphics"):
-                rd["graphics"]["count"] += item["featureCount"]
-                rd["graphics"]["used"] += item["used"]
-
-        return rd
-
-
-def display_as_table(list_of_lists, row_format=None):
-    if not row_format:
-        row_format = "{:>10}" * len(list_of_lists[0])
-
-    for row in list_of_lists:
-        print(row_format.format(*row))
-
-
-def display_usage(client, iterations=5, delay=1, alert_threshold=15, outstream=None):
-    header = ["Date", "Available - Standard Agent", "Max Used - Standard Agent",
-              "Available - Graphics Agent", "Max Used - Graphics Agent", "Notes"]
-    fmt = "{:>20}{:>30}{:>30}{:>30}{:>30}{:>30}"
-    display_as_table([header], fmt)
-
-    while True:
-        results = []
-        note = ""
-
-        for _ in range(int(iterations), 0, -1):
-            data = client.get_used_features()
-            results.append(data)
-            time.sleep(delay)
-
-        # compute the max usage counts over the duration.
-        standard_total = [row['standard']['count'] for row in results]
-        standard_used = [row['standard']['used'] for row in results]
-        graphics_total = [row['graphics']['count'] for row in results]
-        graphics_used = [row['graphics']['used'] for row in results]
-
-        data = dict(
-            available_standard_agent=max(standard_total),
-            max_used_standard_agent=max(standard_used),
-            available_graphics_agent=max(graphics_total),
-            max_used_graphics_agent=max(graphics_used),
-            note=note,
-        )
-        for agent_type, key in [('Standard Agent', 'max_used_standard_agent'), 
-                ('Graphics Agent', 'max_used_graphics_agent')]:
-
-            count = data[key]
-            if (count > 0) and (100 * data[key] / count) >= alert_threshold:
-                if note:
-                    note += ","
-                note += "{} threshold exceeded alert".format(agent_type)
-
-        now = datetime.now().strftime("%Y-%m-%dT%H:%M:%S")
-        if outstream:
-            outstream.write(now, data)
-
-        display_as_table(
-                [[
-                    now,
-                    data['available_standard_agent'], data['max_used_standard_agent'],
-                    data['available_graphics_agent'], data['max_used_graphics_agent'],
-                    data['note']
-                ]], fmt
-        )
-
-
-if __name__ == '__main__':
-    args = parser.parse_args()
-
-    client = LLSClient(args.lls_url, args.lls_username, args.lls_password)
-
-    delay = args.delay
-    duration = args.duration
-    outfile = None
-    iterations = round(duration / delay) or 1
-
-    if args.output_file:
-        with jsonstreams.Stream(jsonstreams.Type.object, filename=args.output_file) as outstream:
-            display_usage(client,
-                          iterations=iterations,
-                          delay=delay,
-                          alert_threshold=args.alert_threshold,
-                          outstream=outstream,
-                          )
-    else:
-        display_usage(client,
-                      iterations=iterations,
-                      delay=delay,
-                      alert_threshold=args.alert_threshold,
-                      )
+from functools import partial
+import os
+import requests
+import time
+from datetime import datetime
+import argparse
+from dotenv import load_dotenv
+import json
+import jsonstreams
+import warnings
+load_dotenv()
+
+
+def ranged_integer(label, min_val, max_val, value):
+    '''
+    Simple validator for numeric (int) arguments. Provides the ability to
+    specify min, max range and will raise more helpful exceptions if validation
+    fails.
+    '''
+    try:
+        value = int(value)
+    except ValueError:
+        raise argparse.ArgumentTypeError(
+            "Provided {label} must be of numeric type".format(
+                label=label))
+
+    msg = "Provided {label} of {value} must be smaller than {max} and greater than {min}".format(
+        label=label, min=min_val, max=max_val, value=value)
+
+    if value < min_val or value > max_val:
+        raise argparse.ArgumentTypeError(msg)
+
+    return int(value)
+
+def validate_lls_url(value):
+    '''
+    Simple validator for lls url against http or https. Warning is issued if
+    using http.
+    '''
+    if not value.startswith('http://') and not value.startswith('https://'):
+        msg = "Please provide lls-url in the format https://<lss-address>:<port>"
+        raise argparse.ArgumentTypeError(msg)
+
+    if value.startswith('http://'):
+        msg = '''\n
+        Teradici highly recommends setting up the Local License Server as an HTTPS 
+        server otherwise the username and password are transmitted in clear text
+        \n'''
+        warnings.warn(msg)
+
+    return value
+
+def environ_or_required(key):
+    '''
+    https://stackoverflow.com/questions/10551117/setting-options-from-environment-variables-when-using-argparse
+    '''
+    rv = (
+        {'default': os.environ.get(key)} if os.environ.get(key)
+        else {'required': True}
+    )
+    return rv
+
+
+parser = argparse.ArgumentParser(description='''
+This script displays the maximum CAS license concurrent usage over the Duration
+period
+''')
+
+required = parser.add_argument_group("Required arguments")
+required.add_argument("--lls-url",
+                      help='''
+Local License Server URL.
+Example: http://10.0.1.1:7070
+
+The value can be set from the environment variable: LLS_URL
+''', **environ_or_required("LLS_URL"), type=validate_lls_url)
+
+required.add_argument("--lls-username",
+                      help='''
+Local License Server Username. Used for acquiring an authorization token
+while interacting with the REST API's.
+
+The value for this can be set from the environment
+variable: LLS_USERNAME
+''', **environ_or_required("LLS_USERNAME"))
+
+required.add_argument("--lls-password",
+                      help='''
+Local License Server Password. Used for acquiring an authorization token
+while interacting with the REST API's.
+
+The value for this can be set from the environment
+variable: LLS_PASSWORD
+''', **environ_or_required("LLS_PASSWORD"))
+
+parser.add_argument("--duration", help='''Periodically query license usage 
+        over the defined duration (seconds) and output the results.
+        Defaults to 4 hours. (min 120 seconds).
+        ''',
+                    action='store', required=False, default=4 * 60 * 60,
+                    type=partial(ranged_integer, "duration", 60, 864000),
+                    )
+
+parser.add_argument("--delay", help=argparse.SUPPRESS,
+                    action='store', required=False, default=60,
+                    type=partial(ranged_integer, "duration", 60, 120),
+                    )
+
+parser.add_argument("--alert-threshold",
+        help='''Percentage from 0-100 of used licenses available that will trigger an alert.''',
+                    action='store', required=False, default=80,
+                    type=partial(ranged_integer, "duration", 0, 100)),
+
+parser.add_argument("-o", "--output-file", help='''Saves the results to a file.
+        Currently the only supported format is json''',
+                    action='store', default=None)
+
+
+def _handle_unauthorized(func):
+    '''
+    Re-authenticates and retries if 401 is received.
+    '''
+    def wrapper(*args, **kwargs):
+        resp = func(*args, **kwargs)
+        if resp.status_code == 401:
+            client_instance = args[0]
+            client_instance.authenticate()
+            resp = func(*args, **kwargs)
+        return resp
+    return wrapper
+
+
+class LLSClient():
+    '''
+    Very simple interface around the rest API's. The http methods are decorated
+    so that an expired authorization token will re-authenticated and retry the
+    request. 
+    '''
+
+    def __init__(self, url, username, password):
+        self.url = url
+        self.creds = {
+            "password": password,
+            "user": username,
+        }
+        self.authenticate()
+
+    @_handle_unauthorized
+    def _get(self, url, token, data=dict(), **kwargs):
+        return requests.get(url=url,
+                            headers=dict(authorization="Bearer " + self.token),
+                            params=data)
+
+    def authenticate(self):
+        resp = requests.post(
+            url=self.url + "/api/1.0/instances/~/authorize", json=self.creds)
+
+        if not resp.status_code == 200:
+            msg = ("Authentication Error: Response code: {}. "
+                "Please verify lls url, username and password and try again.".format(resp.status_code))
+            raise Exception(msg)
+
+        token = resp.json()["token"]
+        self.token = token
+        return token
+
+    def get_used_features(self):
+        resp = self._get(
+            url=self.url + "/api/1.0/instances/~/features", token=self.token)
+
+        rd = {
+            "standard": {
+                "count": 0,
+                "used": 0
+            },
+            "graphics": {
+                "count": 0,
+                "used": 0
+            }
+        }
+
+        for item in resp.json():
+            if (item["featureName"] == "Agent-Session"):
+                rd["standard"]["count"] += item["featureCount"]
+                rd["standard"]["used"] += item["used"]
+            elif (item["featureName"] == "Agent-Graphics"):
+                rd["graphics"]["count"] += item["featureCount"]
+                rd["graphics"]["used"] += item["used"]
+
+        return rd
+
+
+def display_as_table(list_of_lists, row_format=None):
+    if not row_format:
+        row_format = "{:>10}" * len(list_of_lists[0])
+
+    for row in list_of_lists:
+        print(row_format.format(*row))
+
+
+def display_usage(client, iterations=5, delay=1, alert_threshold=15, outstream=None):
+    header = ["Date", "Available - Standard Agent", "Max Used - Standard Agent",
+              "Available - Graphics Agent", "Max Used - Graphics Agent", "Notes"]
+    fmt = "{:>20}{:>30}{:>30}{:>30}{:>30}{:>30}"
+    display_as_table([header], fmt)
+
+    while True:
+        results = []
+        note = ""
+
+        for _ in range(int(iterations), 0, -1):
+            data = client.get_used_features()
+            results.append(data)
+            time.sleep(delay)
+
+        # compute the max usage counts over the duration.
+        standard_total = [row['standard']['count'] for row in results]
+        standard_used = [row['standard']['used'] for row in results]
+        graphics_total = [row['graphics']['count'] for row in results]
+        graphics_used = [row['graphics']['used'] for row in results]
+
+        data = dict(
+            available_standard_agent=max(standard_total),
+            max_used_standard_agent=max(standard_used),
+            available_graphics_agent=max(graphics_total),
+            max_used_graphics_agent=max(graphics_used),
+            note=note,
+        )
+        for agent_type, key in [('Standard Agent', 'max_used_standard_agent'), 
+                ('Graphics Agent', 'max_used_graphics_agent')]:
+
+            count = data[key]
+            if (count > 0) and (100 * data[key] / count) >= alert_threshold:
+                if note:
+                    note += ","
+                note += "{} threshold exceeded alert".format(agent_type)
+
+        now = datetime.now().strftime("%Y-%m-%dT%H:%M:%S")
+        if outstream:
+            outstream.write(now, data)
+
+        display_as_table(
+                [[
+                    now,
+                    data['available_standard_agent'], data['max_used_standard_agent'],
+                    data['available_graphics_agent'], data['max_used_graphics_agent'],
+                    data['note']
+                ]], fmt
+        )
+
+
+if __name__ == '__main__':
+    args = parser.parse_args()
+
+    client = LLSClient(args.lls_url, args.lls_username, args.lls_password)
+
+    delay = args.delay
+    duration = args.duration
+    outfile = None
+    iterations = round(duration / delay) or 1
+
+    if args.output_file:
+        with jsonstreams.Stream(jsonstreams.Type.object, filename=args.output_file) as outstream:
+            display_usage(client,
+                          iterations=iterations,
+                          delay=delay,
+                          alert_threshold=args.alert_threshold,
+                          outstream=outstream,
+                          )
+    else:
+        display_usage(client,
+                      iterations=iterations,
+                      delay=delay,
+                      alert_threshold=args.alert_threshold,
+                      )