from requests.packages.urllib3.util import Retry
from requests.adapters import HTTPAdapter
from requests import Session, exceptions


def _handle_unauthorized(func):
    '''
    Re-authenticates and retries if 401 is received.
    '''
    def wrapper(*args, **kwargs):
        resp = func(*args, **kwargs)
        if resp.status_code == 401:
            client_instance = args[0]
            client_instance.authenticate()
            resp = func(*args, **kwargs)
        return resp
    return wrapper


class LSClient():
    '''
    Very simple interface around the rest API's. The https methods are decorated
    so that an expired authorization token will re-authenticate and retry the
    request. 

    TODO: Add error handling around Connection Errors
    '''

    def __init__(self, uri, username, password):
        if uri.startswith('http'):
            self.url = uri
            self.cls = '~'
        else:
<<<<<<< HEAD
            self.url = 'https://teradiciuat.compliance.flexnetoperations.com'
            self.cls = uri
=======
            self.url = 'https://teradici.compliance.flexnetoperations.com'
            self.cls = url
>>>>>>> a4828493
		
        self.creds = {
            "password": password,
            "user": username,
        }
        self._session = Session()
        self._session.mount(self.url, HTTPAdapter(
            max_retries=Retry(total=3, status_forcelist=[500, 503, 502]))
        )
        self.authenticate()

    @_handle_unauthorized
    def _get(self, url, token, data=dict(), **kwargs):
        return self._session.get(url=url,
                            headers=dict(authorization="Bearer " + self.token),
                            params=data)

    def authenticate(self):
        resp = self._session.post(
            url=self.url + "/api/1.0/instances/" + self.cls + "/authorize", json=self.creds)

        if not resp.status_code == 200:
            msg = ("Authentication Error: Response code: {}. "
                "Please verify ls url or cls id, username and password and try again.".format(resp.status_code))
            raise Exception(msg)

        token = resp.json()["token"]
        self.token = token
        return token

    def get_used_features(self):
        resp = self._get(
            url=self.url + "/api/1.0/instances/" + self.cls + "/features", token=self.token)

        rd = {
            "standard": {
                "count": 0,
                "used": 0
            },
            "graphics": {
                "count": 0,
                "used": 0
            }
        }

        for item in resp.json():
            if (item["featureName"] == "Agent-Session"):
                rd["standard"]["count"] += item["featureCount"]
                rd["standard"]["used"] += item["used"]
            elif (item["featureName"] == "Agent-Graphics"):
                rd["graphics"]["count"] += item["featureCount"]
                rd["graphics"]["used"] += item["used"]

        return rd
<|MERGE_RESOLUTION|>--- conflicted
+++ resolved
@@ -31,13 +31,8 @@
             self.url = uri
             self.cls = '~'
         else:
-<<<<<<< HEAD
-            self.url = 'https://teradiciuat.compliance.flexnetoperations.com'
+            self.url = 'https://teradici.compliance.flexnetoperations.com'
             self.cls = uri
-=======
-            self.url = 'https://teradici.compliance.flexnetoperations.com'
-            self.cls = url
->>>>>>> a4828493
 		
         self.creds = {
             "password": password,
@@ -91,4 +86,4 @@
                 rd["graphics"]["count"] += item["featureCount"]
                 rd["graphics"]["used"] += item["used"]
 
-        return rd
+        return rd